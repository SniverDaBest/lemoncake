--- conflicted
+++ resolved
@@ -12,14 +12,10 @@
 It's written in Rust, with a chance some code in other languages may be written eventually..\
 \
 Here's a picture of it running:
-<<<<<<< HEAD
 ![](https://github.com/user-attachments/assets/931f4e19-421a-4f88-b083-c0b8c6cb7fd6)
 <sup>
 Note: The images may not be up to date!
 </sup>
-=======
-<img width="1280" height="827" alt="image" src="https://github.com/user-attachments/assets/1a3e37fe-5f4a-4c60-b580-6b943c6513d6" />
->>>>>>> c7a0a429
 
 >[!TIP]
 > If you're having issues, try running the utility script.\
